/* This file is part of the scala-tptp-parser library. See README.md and LICENSE.txt in root directory for more information. */

lazy val tptpParser = (project in file("."))
  .settings(
    organization := "io.github.leoprover",
    name := "scala-tptp-parser",
    homepage := Some(url("https://github.com/leoprover/scala-tptp-parser")),
    description := """scala-tptp-parser is a library for parsing the input languages of the TPTP infrastructure
                     | for knowledge representation and reasoning.
                     |
                     | The package contains a data structure for the abstract syntax tree (AST) of the parsed input as well
                     | as the parser for the different language of the TPTP, see http://tptp.org for details. In particular,
                     | parser are available for:
                     |   - THF (TH0/TH1): Monomorphic and polymorphic higher-order logic,
                     |   - TFF (TF0/TF1): Monomorphic and polymorphic typed first-order logic, including extended TFF (TFX),
                     |   - FOF: Untyped first-order logic,
                     |   - TCF: Typed clause-normal form,
                     |   - CNF: (Untyped) clause-normal form, and
                     |   - TPI: TPTP Process Instruction language.
                     |
                     | The parser is based on v7.4.0.3 of the TPTP syntax BNF (http://tptp.org/TPTP/SyntaxBNF.html).""".stripMargin,
    scalaVersion := "2.13.6",
    // Version number explicitly removed as this is handled by the release plugin

    scmInfo := Some(ScmInfo(
      browseUrl = url("https://github.com/leoprover/scala-tptp-parser"),
      connection = "scm:git:git@github.com:leoprover/scala-tptp-parser.git"
    )),
    developers := List(
      Developer(
        "lex-lex",
        "Alexander Steen",
        "alx.steen@gmail.com",
        url("https://www.alexandersteen.de/")
      )
    ),
    licenses += "MIT" -> url("https://opensource.org/licenses/MIT"),
    sonatypeCredentialHost := "s01.oss.sonatype.org",

<<<<<<< HEAD
    libraryDependencies += "org.scalatest" %% "scalatest" % "3.2.9" % "test"
=======
    libraryDependencies += "org.scalatest" %% "scalatest" % "3.2.9" % "test",

    Compile / doc / scalacOptions ++= Seq(
      "-doc-title", "Scala TPTP parser",
      "-doc-root-content", (Compile / resourceDirectory).value + "/rootdoc.txt"
    )
>>>>>>> 6049c26d
  )
<|MERGE_RESOLUTION|>--- conflicted
+++ resolved
@@ -37,14 +37,10 @@
     licenses += "MIT" -> url("https://opensource.org/licenses/MIT"),
     sonatypeCredentialHost := "s01.oss.sonatype.org",
 
-<<<<<<< HEAD
-    libraryDependencies += "org.scalatest" %% "scalatest" % "3.2.9" % "test"
-=======
     libraryDependencies += "org.scalatest" %% "scalatest" % "3.2.9" % "test",
 
     Compile / doc / scalacOptions ++= Seq(
       "-doc-title", "Scala TPTP parser",
       "-doc-root-content", (Compile / resourceDirectory).value + "/rootdoc.txt"
     )
->>>>>>> 6049c26d
-  )
+  )